--- conflicted
+++ resolved
@@ -1,24 +1,19 @@
-FROM python:3.9.7-slim
-
-COPY ./app /app
-
-RUN apt-get update && \
-    apt-get install -y locales git && \
-    sed -i -e 's/# fr_FR.UTF-8 UTF-8/fr_FR.UTF-8 UTF-8/' /etc/locale.gen && \
-    dpkg-reconfigure --frontend=noninteractive locales && \
-    rm -rf /var/lib/apt/lists/*
-
-ENV LANG fr_FR.UTF-8
-ENV LC_ALL fr_FR.UTF-8
-ENV TZ=Europe/Paris
-<<<<<<< HEAD
-
-=======
->>>>>>> ec7bb445
-
-RUN mkdir -p /data
-RUN pip install --upgrade pip
-RUN pip install -r /app/requirement.txt
-RUN pip install git+https://github.com/influxdata/influxdb-client-python.git@master
-
-CMD ["python", "-u", "/app/main.py"]
+FROM python:3.9.7-slim
+
+COPY ./app /app
+
+RUN apt-get update && \
+    apt-get install -y locales git && \
+    sed -i -e 's/# fr_FR.UTF-8 UTF-8/fr_FR.UTF-8 UTF-8/' /etc/locale.gen && \
+    dpkg-reconfigure --frontend=noninteractive locales && \
+    rm -rf /var/lib/apt/lists/*
+
+ENV LANG fr_FR.UTF-8
+ENV LC_ALL fr_FR.UTF-8
+ENV TZ=Europe/Paris
+
+RUN pip install --upgrade pip
+RUN pip install -r /app/requirement.txt
+RUN pip install git+https://github.com/influxdata/influxdb-client-python.git@master
+
+CMD ["python", "-u", "/app/main.py"]