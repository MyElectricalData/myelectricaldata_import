"""This module contains dependencies for the application."""
<<<<<<< HEAD
=======
import datetime
>>>>>>> 055823a1
import logging
from datetime import datetime, timedelta
from math import floor
from os import environ, getenv

import pytz
from art import decor, text2art
from dateutil.parser import parse

from __version__ import VERSION

if environ.get("APPLICATION_PATH") is None:
    APPLICATION_PATH = "/app"
else:
    APPLICATION_PATH = environ.get("APPLICATION_PATH")

if environ.get("APPLICATION_PATH_DATA") is None:
    APPLICATION_PATH_DATA = "/data"
else:
    APPLICATION_PATH_DATA = getenv("APPLICATION_PATH_DATA")

if environ.get("APPLICATION_PATH_LOG") is None:
    APPLICATION_PATH_LOG = "/log"
else:
    APPLICATION_PATH_LOG = getenv("APPLICATION_PATH_LOG")


def daterange(start_date, end_date):
    """Generate a range of dates between the start_date and end_date.

    Args:
        start_date (datetime.date): The start date of the range.
        end_date (datetime.date): The end date of the range.

    Yields:
        datetime.date: The dates in the range.

    """
    for n in range(int((end_date - start_date).days)):
        yield start_date + timedelta(n)


def is_bool(v):
    """Check if a value is a boolean.

    Args:
        v (any): The value to check.

    Returns:
        bool: True if the value is a boolean, False otherwise.

    """
    if v in ["true", "false", "yes, no", "t, f", "y, n", 1, 0]:
        return True
    return False


def str2bool(v):
    """Convert a string representation of a boolean value to a boolean.

    Args:
        v (str): The string representation of the boolean value.

    Returns:
        bool: The boolean value.

    """
    if not isinstance(v, bool):
        return v and v.lower() in ("yes", "true", "t", "1")
    return v


def is_float(element):
    """Check if a value can be converted to a float.

    Args:
        element (any): The value to check.

    Returns:
        bool: True if the value can be converted to a float, False otherwise.

    """
    try:
        float(element)
        return True
    except ValueError:
        return False


def is_datetime(element, fuzzy=False):
    """Check if a value can be parsed as a datetime.

    Args:
        element (str): The value to check.
        fuzzy (bool, optional): Whether to allow fuzzy parsing. Defaults to False.

    Returns:
        bool: True if the value can be parsed as a datetime, False otherwise.

    """
    try:
        parse(element, fuzzy=fuzzy)
        return True
    except ValueError:
        return False


def is_integer(element):
    """Check if a value can be converted to an integer.

    Args:
        element (any): The value to check.

    Returns:
        bool: True if the value can be converted to an integer, False otherwise.

    """
    try:
        return float(element).is_integer()
    except ValueError:
        return False


def reformat_json(yaml):
    """Reformat a JSON object.

    Args:
        yaml (dict): The JSON object to reformat.

    Returns:
        dict: The reformatted JSON object.

    """
    result = {}
    for key, value in yaml.items():
        if value in ["true", "false"]:
            result[key] = str2bool(value)
        elif isinstance(value, dict):
            result[key] = value
        elif not isinstance(value, bool) and is_float(value):
            result[key] = float(value)
        else:
            result[key] = value
    return result


def truncate(f, n=2):
    """Truncate a float number to a specified number of decimal places.

    Args:
        f (float): The float number to truncate.
        n (int, optional): The number of decimal places to keep. Defaults to 2.

    Returns:
        float: The truncated float number.

    """
    return floor(f * 10**n) / 10**n


def title(message):
    """Print a title message.

    Args:
        message (str or list): The message or list of messages to print as a title.

    """
    separator()
    if isinstance(message, list):
        for msg in message:
            logging.info(f"{msg.upper()}")
    else:
        logging.info(f"{message.upper()}")
    separator()


def title_warning(message):
    """Print a warning message with a title format.

    Args:
        message (str): The warning message to print.

    """
    separator_warning()
    logging.warning(f" {message.upper()}")
    separator_warning()


def separator():
    """Print a separator line."""
    logging.info(
        "━━━━━━━━━━━━━━━━━━━━━━━━━━━━━━━━━━━━━━━━━━━━━━━━━━━━ ◦ ❖ ◦ "
        "━━━━━━━━━━━━━━━━━━━━━━━━━━━━━━━━━━━━━━━━━━━━━━━━━━━━"
    )


def separator_warning():
    """Print a warning separator line."""
    logging.warning(
        "━━━━━━━━━━━━━━━━━━━━━━━━━━━━━━━━━━━━━━━━━━━━━━━━━━━━━━ ▲ "
        "━━━━━━━━━━━━━━━━━━━━━━━━━━━━━━━━━━━━━━━━━━━━━━━━━━━━━━━"
    )


def export_finish():
    """Finish the export process."""
    logging.info(
        "━━━━━━━━━━━━━━━━━━━━━━━━━━━━━━━━━━━━━━━━━━━━━━━━━ ◦ TERMINE ◦ "
        "━━━━━━━━━━━━━━━━━━━━━━━━━━━━━━━━━━━━━━━━━━━━━━━━━"
    )


def log_usage_point_id(usage_point_id):
    """Log the usage point ID.

    Args:
        usage_point_id (str): The usage point ID to log.
    """
    text = f"Point de livraison : {usage_point_id}"
    separator()
    logging.info(f'{decor("barcode1")}{text: ^93}{decor("barcode1", reverse=True)}')
    separator()


def finish():
    """Finish the import process."""
    separator()
    for line in text2art("Import Finish!!!").splitlines():
        logging.info(f'{decor("barcode1")}{line: ^93}{decor("barcode1", reverse=True)}')
    separator()


def get_version():
    """Return the version of the module."""
    return VERSION


def logo(version):
    """Print the logo of MyElectricalData with the version number.

    Args:
        version (str): The version number of MyElectricalData.

    """
    art = text2art("MyElectricalData")
    separator()
    for line in art.splitlines():
        logging.info(f'{decor("barcode1")}{line: ^93}{decor("barcode1", reverse=True)}')
    separator()
    version = f"VERSION : {version}"
    logging.info(f'{decor("barcode1")}{version: ^93}{decor("barcode1", reverse=True)}')
    separator()

<<<<<<< HEAD

def check_format(value):
    """Check the format of a value and convert it if necessary.

    Args:
        value (any): The value to check and convert.

    Returns:
        any: The checked and converted value.

    """
    if is_bool(value):
        new_value = str2bool(value)
    elif value is None or value == "None" or not value:
        new_value = None
    elif isinstance(value, int):
        new_value = int(value)
    elif is_float(value):
        new_value = float(value)
    elif is_datetime(value):
        new_value = datetime.strptime(value, "%Y-%m-%d").replace(tzinfo=pytz.utc)
    else:
        new_value = str(value)
    return new_value


def is_between(time, time_range):
    """Check if a given time is between a specified time range.

    Args:
        time (datetime): The time to check.
        time_range (tuple): The time range represented by a tuple of two datetime objects.

    Returns:
        bool: True if the time is between the time range, False otherwise.
    """
    time = time.replace(":", "")
    start = time_range[0].replace(":", "")
    end = time_range[1].replace(":", "")
    if end < start:
        return time >= start or time < end
    return start <= time < end
=======
def chunks_list(lst, n):
    """Yield successive n-sized chunks from lst."""
    for i in range(0, len(lst), n):
        yield lst[i:i + n]
>>>>>>> 055823a1
<|MERGE_RESOLUTION|>--- conflicted
+++ resolved
@@ -1,8 +1,4 @@
 """This module contains dependencies for the application."""
-<<<<<<< HEAD
-=======
-import datetime
->>>>>>> 055823a1
 import logging
 from datetime import datetime, timedelta
 from math import floor
@@ -256,7 +252,6 @@
     logging.info(f'{decor("barcode1")}{version: ^93}{decor("barcode1", reverse=True)}')
     separator()
 
-<<<<<<< HEAD
 
 def check_format(value):
     """Check the format of a value and convert it if necessary.
@@ -299,9 +294,8 @@
     if end < start:
         return time >= start or time < end
     return start <= time < end
-=======
+
 def chunks_list(lst, n):
     """Yield successive n-sized chunks from lst."""
     for i in range(0, len(lst), n):
-        yield lst[i:i + n]
->>>>>>> 055823a1
+        yield lst[i:i + n]