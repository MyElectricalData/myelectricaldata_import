--- conflicted
+++ resolved
@@ -9,17 +9,12 @@
 import pytz
 import websocket
 
-<<<<<<< HEAD
 from config import TEMPO_BEGIN, TEMPO_END
 from database.detail import DatabaseDetail
 from database.tempo import DatabaseTempo
 from database.usage_points import DatabaseUsagePoints
-from dependencies import is_integer, str2bool, truncate
+from dependencies import chunks_list, is_integer, str2bool, truncate
 from init import CONFIG
-=======
-from dependencies import chunks_list, is_integer, str2bool, truncate
-from init import CONFIG, DB
->>>>>>> 055823a1
 from models.export_home_assistant import HomeAssistant
 from models.stat import Stat
 
@@ -215,22 +210,14 @@
         """Import the data for the usage point into Home Assistant."""
         logging.info(f"Importation des données du point de livraison : {self.usage_point_id}")
         try:
-<<<<<<< HEAD
             plan = DatabaseUsagePoints(self.usage_point_id).get_plan()
-=======
-            plan = DB.get_usage_point_plan(self.usage_point_id).upper()
->>>>>>> 055823a1
             if self.usage_point_id_config.consumption_detail:
                 logging.info("Consommation")
                 measurement_direction = "consumption"
                 if "max_date" in self.config:
                     logging.warning("Max date détectée %s", self.config["max_date"])
                     begin = datetime.strptime(self.config["max_date"], "%Y-%m-%d")
-<<<<<<< HEAD
                     detail = DatabaseDetail(self.usage_point_id).get_all(begin=begin, order_dir="desc")
-=======
-                    detail = DB.get_detail_all(begin=begin, usage_point_id=self.usage_point_id, order_dir="desc")
->>>>>>> 055823a1
                 else:
                     detail = DatabaseDetail(self.usage_point_id).get_all(order_dir="desc")
 
@@ -278,13 +265,8 @@
                             statistic_id = f"{statistic_id}_hp_{measurement_direction}"
                             cost = value * self.usage_point_id_config.consumption_price_hp / 1000
                             tag = "hp"
-<<<<<<< HEAD
                     elif plan.upper() == "TEMPO":
                         if TEMPO_BEGIN <= hour_minute < TEMPO_END:
-=======
-                    elif plan == "TEMPO":
-                        if 600 <= hour_minute < 2200:
->>>>>>> 055823a1
                             hour_type = "HP"
                         else:
                             hour_type = "HC"
