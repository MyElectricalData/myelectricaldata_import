# name: Update Projects
<<<<<<< HEAD

# on:
#   issues:
#     types:
#       - labeled
#       - unlabeled

# concurrency:
#   group: update-projects-${{ github.event_name }}
#   cancel-in-progress: true


# jobs:
#   issues:
#     runs-on: ubuntu-latest
#     steps:
#       # substitute RELEASE_VERSION for the latest version available in releases
#       - uses: Machine-Maker/add-to-project-action@v0.2.0
#         with:
#           github-token: ${{ secrets.GH_PAT }}
#           project-url: https://github.com/orgs/MyElectricalData/projects/1/views/1
#           column-field: Status
#           label-to-column-map: |
#             {
#               "bug": "BACKLOG",
#               "enhancement": "BACKLOG",
#               "wontfix": "BACKLOG",
#               "duplicate": "BACKLOG"
#             }

#name: Auto Assign to Project(s)
#
#on:
#  issues:
#    types: [opened, labeled]
#  pull_request_target:
#    types: [opened, labeled]
#  issue_comment:
#    types: [created]
#env:
#  MY_GITHUB_TOKEN: ${{ secrets.GH_PAT }}
#
#jobs:
#  assign_one_project:
#    runs-on: ubuntu-latest
#    name: Assign to One Project
#    steps:
#    - name: Assign NEW issues and NEW pull requests to project 2
#      uses: srggrs/assign-one-project-github-action@1.2.1
#      if: github.event.action == 'opened'
#      with:
#        project: 'https://github.com/orgs/MyElectricalData/projects/1/views/1'
#
#    - name: Assign issues and pull requests with `bug` label to project 3
#      uses: srggrs/assign-one-project-github-action@1.2.1
#      if: |
#        contains(github.event.issue.labels.*.name, 'bug') ||
#        contains(github.event.pull_request.labels.*.name, 'bug')
#      with:
#        project: 'https://github.com/orgs/MyElectricalData/projects/1/views/1'
#        column_name: 'BACKLOG'
=======

# on:
#   issues:
#     types:
#       - labeled
#       - unlabeled

# concurrency:
#   group: update-projects-${{ github.event_name }}
#   cancel-in-progress: true


# jobs:
#   issues:
#     runs-on: ubuntu-latest
#     steps:
#       # substitute RELEASE_VERSION for the latest version available in releases
#       - uses: Machine-Maker/add-to-project-action@v0.2.0
#         with:
#           github-token: ${{ secrets.GH_PAT }}
#           project-url: https://github.com/orgs/MyElectricalData/projects/1/views/1
#           column-field: Status
#           label-to-column-map: |
#             {
#               "bug": "BACKLOG",
#               "enhancement": "BACKLOG",
#               "wontfix": "BACKLOG",
#               "duplicate": "BACKLOG"
#             }

name: Auto Assign to Project(s)

on:
  issues:
    types: [opened, labeled]
  pull_request_target:
    types: [opened, labeled]
  issue_comment:
    types: [created]
env:
  MY_GITHUB_TOKEN: ${{ secrets.GH_PAT }}

jobs:
  assign_one_project:
    runs-on: ubuntu-latest
    name: Assign to One Project
    steps:
    - name: Assign NEW issues and NEW pull requests to project 2
      uses: srggrs/assign-one-project-github-action@1.2.1
      if: github.event.action == 'opened'
      with:
        project: 'https://github.com/orgs/MyElectricalData/projects/1/views/1'

    - name: Assign issues and pull requests with `bug` label to project 3
      uses: srggrs/assign-one-project-github-action@1.2.1
      if: |
        contains(github.event.issue.labels.*.name, 'bug') ||
        contains(github.event.pull_request.labels.*.name, 'bug')
      with:
        project: 'https://github.com/orgs/MyElectricalData/projects/1/views/1'
        column_name: 'BACKLOG'
>>>>>>> 13e278db
<|MERGE_RESOLUTION|>--- conflicted
+++ resolved
@@ -1,5 +1,4 @@
 # name: Update Projects
-<<<<<<< HEAD
 
 # on:
 #   issues:
@@ -60,67 +59,4 @@
 #        contains(github.event.pull_request.labels.*.name, 'bug')
 #      with:
 #        project: 'https://github.com/orgs/MyElectricalData/projects/1/views/1'
-#        column_name: 'BACKLOG'
-=======
-
-# on:
-#   issues:
-#     types:
-#       - labeled
-#       - unlabeled
-
-# concurrency:
-#   group: update-projects-${{ github.event_name }}
-#   cancel-in-progress: true
-
-
-# jobs:
-#   issues:
-#     runs-on: ubuntu-latest
-#     steps:
-#       # substitute RELEASE_VERSION for the latest version available in releases
-#       - uses: Machine-Maker/add-to-project-action@v0.2.0
-#         with:
-#           github-token: ${{ secrets.GH_PAT }}
-#           project-url: https://github.com/orgs/MyElectricalData/projects/1/views/1
-#           column-field: Status
-#           label-to-column-map: |
-#             {
-#               "bug": "BACKLOG",
-#               "enhancement": "BACKLOG",
-#               "wontfix": "BACKLOG",
-#               "duplicate": "BACKLOG"
-#             }
-
-name: Auto Assign to Project(s)
-
-on:
-  issues:
-    types: [opened, labeled]
-  pull_request_target:
-    types: [opened, labeled]
-  issue_comment:
-    types: [created]
-env:
-  MY_GITHUB_TOKEN: ${{ secrets.GH_PAT }}
-
-jobs:
-  assign_one_project:
-    runs-on: ubuntu-latest
-    name: Assign to One Project
-    steps:
-    - name: Assign NEW issues and NEW pull requests to project 2
-      uses: srggrs/assign-one-project-github-action@1.2.1
-      if: github.event.action == 'opened'
-      with:
-        project: 'https://github.com/orgs/MyElectricalData/projects/1/views/1'
-
-    - name: Assign issues and pull requests with `bug` label to project 3
-      uses: srggrs/assign-one-project-github-action@1.2.1
-      if: |
-        contains(github.event.issue.labels.*.name, 'bug') ||
-        contains(github.event.pull_request.labels.*.name, 'bug')
-      with:
-        project: 'https://github.com/orgs/MyElectricalData/projects/1/views/1'
-        column_name: 'BACKLOG'
->>>>>>> 13e278db
+#        column_name: 'BACKLOG"