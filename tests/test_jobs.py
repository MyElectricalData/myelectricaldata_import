import pytest

from db_schema import UsagePoints
from tests.conftest import setenv

EXPORT_METHODS = ["export_influxdb", "export_home_assistant_ws", "export_home_assistant", "export_mqtt"]
PER_USAGE_POINT_METHODS = [
    "get_account_status",
    "get_contract",
    "get_addresses",
    "get_consumption",
    "get_consumption_detail",
    "get_production",
    "get_production_detail",
    "get_consumption_max_power",
    "stat_price",
] + EXPORT_METHODS
PER_JOB_METHODS = ["get_gateway_status", "get_tempo", "get_ecowatt"]


@pytest.fixture(params=[None, "pdl1"])
def job(request):
    from models.jobs import Job

    print(f"Using job with usage point id = {request.param}")
    job = Job(request.param)
    job.wait_job_start = 1
    yield job


@pytest.mark.parametrize("envvar_to_true", [None, "DEV", "DEBUG"])
def test_boot(mocker, caplog, job, envvar_to_true):
    m = mocker.patch("models.jobs.Job.job_import_data")

    if envvar_to_true:
        with setenv(**{envvar_to_true: "true"}):
            res = job.boot()
    else:
        res = job.boot()

    assert res is None
    if envvar_to_true in ["DEV"]:
        assert 0 == m.call_count, "job_import_data should not be called"
        assert "WARNING  root:jobs.py:43 => Import job disable\n" == caplog.text
    else:
        # FIXME: job_import_data is called when DEBUG=true
        assert "" == caplog.text
        m.assert_called_once()


def test_job_import_data(mocker, job, caplog):
    mockers = {}
    for method in PER_JOB_METHODS + PER_USAGE_POINT_METHODS:
        mockers[method] = mocker.patch(f"models.jobs.Job.{method}")

    count_enabled_jobs = len([j for j in job.usage_points if j.enable])
    expected_logs = ""

    res = job.job_import_data(target=None)

    # FIXME: Logline says 10s regardless of job.wait_job_start
    expected_logs += "INFO     root:dependencies.py:81 DÉMARRAGE DU JOB D'IMPORTATION DANS 10S\n"
    assert res["status"] is True
    for method, m in mockers.items():
        if method in PER_JOB_METHODS:
            assert m.call_count == 1
        else:
            assert m.call_count == count_enabled_jobs
        m.reset_mock()

    assert expected_logs in caplog.text


def test_header_generate(job, caplog):
    from dependencies import get_version

    expected_logs = ""
    # FIXME: header_generate() assumes job.usage_point_config is populated from a side effect
    for job.usage_point_config in job.usage_points:
<<<<<<< HEAD
        assert {
            "Authorization": "",
            "Content-Type": "application/json",
            "call-service": "myelectricaldata",
            "version": get_version(),
        } == job.header_generate()
=======
        assert {'Authorization': job.usage_point_config.token, 'Content-Type': 'application/json', 'call-service': 'myelectricaldata',
                'version': get_version()} == job.header_generate()
>>>>>>> ab1b3536
    assert expected_logs == caplog.text


@pytest.mark.parametrize("ping_side_effect", [None, Exception("Mocker: Ping failed")])
def test_get_gateway_status(job, caplog, ping_side_effect, mocker):
    m_ping = mocker.patch("models.query_status.Status.ping")
    m_ping.side_effect = ping_side_effect
    m_ping.return_value = {"mocked": "true"}

    job.get_gateway_status()

    if ping_side_effect:
        assert "ERROR    root:jobs.py:169 Erreur lors de la récupération du statut de la passerelle :" in caplog.text
    else:
        assert "INFO     root:dependencies.py:81 RÉCUPÉRATION DU STATUT DE LA PASSERELLE :" in caplog.text


@pytest.mark.parametrize(
    "status_return_value, is_supported",
    [
        ({}, True),
        ({"any_key": "any_value"}, True),
        ({"error": "only"}, False),
        ({"error": "with all fields", "status_code": "5xx", "description": {"detail": "proper error"}}, True),
    ],
)
@pytest.mark.parametrize("status_side_effect", [None, Exception("Mocker: Status failed")])
def test_get_account_status(mocker, job, caplog, status_side_effect, status_return_value, is_supported):
    m_status = mocker.patch("models.query_status.Status.status")
    m_set_error_log = mocker.patch("models.database.Database.set_error_log")
    mocker.patch("models.jobs.Job.header_generate")

    m_status.side_effect = status_side_effect
    m_status.return_value = status_return_value

    enabled_usage_points = [up for up in job.usage_points if up.enable]
    if not job.usage_point_id:
        expected_count = len(enabled_usage_points)
    else:
        expected_count = 1
        # If job has usage_point_id, get_account_status() expects
        # job.usage_point_config.usage_point_id to be populated from a side effect
        job.usage_point_config = UsagePoints(usage_point_id=job.usage_point_id)

    res = job.get_account_status()

    assert "INFO     root:dependencies.py:81 [PDL1] RÉCUPÉRATION DES INFORMATIONS DU COMPTE :" in caplog.text
    if status_side_effect is None and is_supported:
        assert expected_count == m_set_error_log.call_count
        if status_return_value.get("error"):
            m_set_error_log.assert_called_with("pdl1", "5xx - proper error")
    elif status_side_effect:
        assert "ERROR    root:jobs.py:195 Erreur lors de la récupération des informations du compte" in caplog.text
        assert f"ERROR    root:jobs.py:196 {status_side_effect}" in caplog.text
        # set_error_log is not called in case status() raises an exception
        assert 0 == m_set_error_log.call_count
    elif not is_supported:
        assert "ERROR    root:jobs.py:195 Erreur lors de la récupération des informations du compte" in caplog.text
        assert "ERROR    root:jobs.py:196 'status_code'" in caplog.text
        # FIXME: set_error_log is not called in case status() returns
        # a dict with an error key but no status_code or description.detail
        assert 0 == m_set_error_log.call_count

    # Ensuring status() is called exactly as many times as enabled usage_points
    # and only once per enabled usage_point
    assert expected_count == m_status.call_count
    for j in enabled_usage_points:
        m_status.assert_called_once_with(usage_point_id=j.usage_point_id)


@pytest.mark.parametrize(
    "method, patch, details, line_no",
    [
        ("get_contract", "models.query_contract.Contract.get", "Récupération des informations contractuelles", 217),
        ("get_addresses", "models.query_address.Address.get", "Récupération des coordonnées postales", 238),
        ("get_consumption", "models.query_daily.Daily.get", "Récupération de la consommation journalière", 262),
        ("get_consumption_detail", "models.query_detail.Detail.get", "Récupération de la consommation détaillée", 286),
        ("get_production", "models.query_daily.Daily.get", "Récupération de la production journalière", 313),
        ("get_production_detail", "models.query_detail.Detail.get", "Récupération de la production détaillée", 337),
        (
            "get_consumption_max_power",
            "models.query_power.Power.get",
            "Récupération de la puissance maximum journalière",
            358,
        ),
    ],
)
@pytest.mark.parametrize(
    "return_value",
    [
        {},
        {"any_key": "any_value"},
        {"error": "only"},
        {"error": "with all fields", "status_code": "5xx", "description": {"detail": "proper error"}},
    ],
)
@pytest.mark.parametrize("side_effect", [None, Exception("Mocker: call failed")])
def test_get_no_return_check(mocker, job, caplog, side_effect, return_value, method, patch, details, line_no):
    """
    This test covers all methods that call "get" methods from query objects:
    - without checking for their return value
    - without calling set_error_log on failure
    """

    m = mocker.patch(patch)
    m_set_error_log = mocker.patch("models.database.Database.set_error_log")
    mocker.patch("models.jobs.Job.header_generate")

    m.side_effect = side_effect
    m.return_value = return_value

    conf = job.config.usage_point_id_config(job.usage_point_id)
    enabled_usage_points = [up for up in job.usage_points if up.enable]
    if not job.usage_point_id:
        expected_count = len(enabled_usage_points)
    else:
        expected_count = 1
        # FIXME: If job has usage_point_id, get_account_status() expects
        # job.usage_point_config.usage_point_id to be populated from a side effect
        job.usage_point_config = UsagePoints(
            usage_point_id=job.usage_point_id,
            consumption=conf.get("consumption"),
            consumption_detail=conf.get("consumption_detail"),
            production=conf.get("production"),
            production_detail=conf.get("production_detail"),
        )

    res = getattr(job, method)()

    if method == "get_consumption_max_power" and job.usage_point_id is None:
        # This method uses self.usage_point_id instead of usage_point_id
        assert f"INFO     root:dependencies.py:81 [NONE] {details.upper()} :" in caplog.text
    else:
        assert f"INFO     root:dependencies.py:81 [PDL1] {details.upper()} :" in caplog.text

    if side_effect:
        # When get() throws an exception, no error is displayed
        assert f"ERROR    root:jobs.py:{line_no} Erreur lors de la {details.lower()}" in caplog.text
        assert f"ERROR    root:jobs.py:{line_no + 1} {side_effect}" in caplog.text
    elif return_value:
        # No matter what get() returns, the method will never log an error
        assert f"ERROR    root:jobs.py:{line_no} Erreur lors de la {details.lower()}" not in caplog.text
        assert f"ERROR    root:jobs.py:{line_no + 1} 'status_code'" not in caplog.text

    # Ensuring method is called exactly as many times as enabled usage_points
    assert expected_count == m.call_count

    # set_error_log is never called
    m_set_error_log.assert_not_called()<|MERGE_RESOLUTION|>--- conflicted
+++ resolved
@@ -77,17 +77,12 @@
     expected_logs = ""
     # FIXME: header_generate() assumes job.usage_point_config is populated from a side effect
     for job.usage_point_config in job.usage_points:
-<<<<<<< HEAD
         assert {
-            "Authorization": "",
+            "Authorization": job.usage_point_config.token,
             "Content-Type": "application/json",
             "call-service": "myelectricaldata",
             "version": get_version(),
         } == job.header_generate()
-=======
-        assert {'Authorization': job.usage_point_config.token, 'Content-Type': 'application/json', 'call-service': 'myelectricaldata',
-                'version': get_version()} == job.header_generate()
->>>>>>> ab1b3536
     assert expected_logs == caplog.text
 
 
