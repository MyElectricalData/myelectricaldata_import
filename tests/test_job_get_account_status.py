import pytest

from db_schema import UsagePoints
<<<<<<< HEAD
from test_jobs import job
=======
from tests.conftest import contains_logline
import logging
>>>>>>> 51039195


@pytest.mark.parametrize(
    "status_response, status_code",
    [
        ({"incomplete": "response"}, 200),
        ({"detail": "truthy response"}, 300),
        ({"detail": "falsy response"}, 500),
        (
            {
                "consent_expiration_date": "2099-01-01T00:00:00",
                "call_number": 42,
                "quota_limit": 42,
                "quota_reached": 42,
                "quota_reset_at": "2099-01-01T00:00:00.000000",
                "ban": False,
            },
            200,
        ),
    ],
)
def test_get_account_status(mocker, job, caplog, status_response, status_code, requests_mock):
    from config import URL

    m_set_error_log = mocker.patch("models.database.Database.set_error_log")
    m_usage_point_update = mocker.patch("models.database.Database.usage_point_update")
    mocker.patch("models.jobs.Job.header_generate")
    requests_mocks = list()

    if job.usage_point_id:
        rm = requests_mock.get(
            f"{URL}/valid_access/{job.usage_point_id}/cache", json=status_response, status_code=status_code
        )
        requests_mocks.append(rm)
        expected_count = 1
        # FIXME: If job has usage_point_id, get_account_status() expects
        # job.usage_point_config.usage_point_id to be populated from a side effect
        job.usage_point_config = UsagePoints(usage_point_id=job.usage_point_id)
        enabled_usage_points = [job.usage_point_config]
    else:
        enabled_usage_points = [up for up in job.usage_points if up.enable]
        for u in enabled_usage_points:
            rm = requests_mock.get(
                f"{URL}/valid_access/{u.usage_point_id}/cache", json=status_response, status_code=status_code
            )
            requests_mocks.append(rm)
        expected_count = len(enabled_usage_points)

    res = job.get_account_status()

    assert contains_logline(caplog, "[PDL1] RÉCUPÉRATION DES INFORMATIONS DU COMPTE :", logging.INFO)
    is_complete = {
        "consent_expiration_date",
        "call_number",
        "quota_limit",
        "quota_reached",
        "quota_reset_at",
        "ban",
    }.issubset(set(status_response.keys()))
    is_truthy_response = 200 <= status_code < 400

    if is_truthy_response:
        if status_code != 200:
            # If the status code is truthy, but not 200, the contents of response['detail'] are logged
            assert contains_logline(caplog, status_response["detail"], logging.ERROR)

        if not is_complete:
            # If some fields are missing from a truthy response, an exception is thrown and an error message is
            # displayed
            assert contains_logline(caplog, "Erreur lors de la récupération des informations du compte", logging.ERROR)

            # db.usage_point_update is not called
            assert 0 == m_usage_point_update.call_count
            # FIXME: db.set_error_log is not called, because returned errors are missing status_code and
            #  description.detail
            # assert 1 == m_set_error_log.call_count

        if is_complete and status_code == 200:
            # Successful case: db is updated & set_error_log is called with None
            assert 1 == m_usage_point_update.call_count
            assert expected_count == m_set_error_log.call_count
            for u in enabled_usage_points:
                m_set_error_log.assert_called_once_with(u.usage_point_id, None)

    if not is_truthy_response:
        # FIXME: If response(500), no error is displayed
        # assert contains_logline(caplog, "Erreur lors de la récupération des informations du compte", logging.ERROR)

        # db.set_error_log is called
        assert expected_count == m_set_error_log.call_count
        for u in enabled_usage_points:
            m_set_error_log.assert_called_once_with(u.usage_point_id, f"{status_code} - {status_response['detail']}")

    # Ensuring {URL}/valid_access/{usage_point_id} is called exactly as many times as enabled usage_points
    # and only once per enabled usage_point
    for rm in requests_mocks:
        assert len(rm.request_history) == 1<|MERGE_RESOLUTION|>--- conflicted
+++ resolved
@@ -1,12 +1,8 @@
 import pytest
 
 from db_schema import UsagePoints
-<<<<<<< HEAD
-from test_jobs import job
-=======
-from tests.conftest import contains_logline
+from conftest import contains_logline
 import logging
->>>>>>> 51039195
 
 
 @pytest.mark.parametrize(
