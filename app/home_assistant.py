import json
from dateutil.relativedelta import *

from importlib import import_module
main = import_module("main")
f = import_module("function")

def haAutodiscovery(client, type="Sensor", pdl=None, name=None, value=None, attributes=None, unit_of_meas=None, device_class=None,
                     state_class=None):
    name = name.replace("-", "_")
    config = {
<<<<<<< HEAD
        "uniq_id": f"enedisgateway_{pdl}_{name}",
        "name": f"enedisgateway_{pdl}_{name}",
        "stat_t": f"{main.ha_autodiscovery_prefix}/{type}/enedisgateway_{pdl}_{name}/state",
        "json_attr_t": f"{main.ha_autodiscovery_prefix}/{type}/enedisgateway_{pdl}_{name}/attributes",
=======
        "name": f"enedisgateway/{pdl}_{name}",
        "stat_t": f"{main.ha_autodiscovery_prefix}/{type}/enedisgateway/{pdl}_{name}/state",
        "json_attr_t": f"{main.ha_autodiscovery_prefix}/{type}/enedisgateway/{pdl}_{name}/attributes",
        "device": {
            "identifiers": [ f"linky_{pdl}" ],
            "name": f"Linky {pdl}",
            "model": "Linky",
            "manufacturer": "Enedis"
        }
>>>>>>> feac6a00
    }
    if unit_of_meas is not None:
        config['unit_of_meas'] = str(unit_of_meas)
    if device_class is not None:
        config['device_class'] = str(device_class)
    if state_class is not None:
        config['state_class'] = str(state_class)

    f.publish(client, f"{type}/enedisgateway/{pdl}_{name}/config", json.dumps(config), main.ha_autodiscovery_prefix)
    if attributes is not None:
        f.publish(client, f"{type}/enedisgateway/{pdl}_{name}/attributes", json.dumps(attributes), main.ha_autodiscovery_prefix)
    f.publish(client, f"{type}/enedisgateway/{pdl}_{name}/state", str(value), main.ha_autodiscovery_prefix)
<|MERGE_RESOLUTION|>--- conflicted
+++ resolved
@@ -1,39 +1,34 @@
-import json
-from dateutil.relativedelta import *
-
-from importlib import import_module
-main = import_module("main")
-f = import_module("function")
-
-def haAutodiscovery(client, type="Sensor", pdl=None, name=None, value=None, attributes=None, unit_of_meas=None, device_class=None,
-                     state_class=None):
-    name = name.replace("-", "_")
-    config = {
-<<<<<<< HEAD
-        "uniq_id": f"enedisgateway_{pdl}_{name}",
-        "name": f"enedisgateway_{pdl}_{name}",
-        "stat_t": f"{main.ha_autodiscovery_prefix}/{type}/enedisgateway_{pdl}_{name}/state",
-        "json_attr_t": f"{main.ha_autodiscovery_prefix}/{type}/enedisgateway_{pdl}_{name}/attributes",
-=======
-        "name": f"enedisgateway/{pdl}_{name}",
-        "stat_t": f"{main.ha_autodiscovery_prefix}/{type}/enedisgateway/{pdl}_{name}/state",
-        "json_attr_t": f"{main.ha_autodiscovery_prefix}/{type}/enedisgateway/{pdl}_{name}/attributes",
-        "device": {
-            "identifiers": [ f"linky_{pdl}" ],
-            "name": f"Linky {pdl}",
-            "model": "Linky",
-            "manufacturer": "Enedis"
-        }
->>>>>>> feac6a00
-    }
-    if unit_of_meas is not None:
-        config['unit_of_meas'] = str(unit_of_meas)
-    if device_class is not None:
-        config['device_class'] = str(device_class)
-    if state_class is not None:
-        config['state_class'] = str(state_class)
-
-    f.publish(client, f"{type}/enedisgateway/{pdl}_{name}/config", json.dumps(config), main.ha_autodiscovery_prefix)
-    if attributes is not None:
-        f.publish(client, f"{type}/enedisgateway/{pdl}_{name}/attributes", json.dumps(attributes), main.ha_autodiscovery_prefix)
-    f.publish(client, f"{type}/enedisgateway/{pdl}_{name}/state", str(value), main.ha_autodiscovery_prefix)
+import json
+from dateutil.relativedelta import *
+
+from importlib import import_module
+main = import_module("main")
+f = import_module("function")
+
+def haAutodiscovery(client, type="Sensor", pdl=None, name=None, value=None, attributes=None, unit_of_meas=None, device_class=None,
+                     state_class=None):
+    name = name.replace("-", "_")
+    config = {
+
+	"uniq_id": f"enedisgateway_{pdl}_{name}",
+        "name": f"enedisgateway/{pdl}_{name}",
+        "stat_t": f"{main.ha_autodiscovery_prefix}/{type}/enedisgateway/{pdl}_{name}/state",
+        "json_attr_t": f"{main.ha_autodiscovery_prefix}/{type}/enedisgateway/{pdl}_{name}/attributes",
+        "device": {
+            "identifiers": [ f"linky_{pdl}" ],
+            "name": f"Linky {pdl}",
+            "model": "Linky",
+            "manufacturer": "Enedis"
+        }
+    }
+    if unit_of_meas is not None:
+        config['unit_of_meas'] = str(unit_of_meas)
+    if device_class is not None:
+        config['device_class'] = str(device_class)
+    if state_class is not None:
+        config['state_class'] = str(state_class)
+
+    f.publish(client, f"{type}/enedisgateway/{pdl}_{name}/config", json.dumps(config), main.ha_autodiscovery_prefix)
+    if attributes is not None:
+        f.publish(client, f"{type}/enedisgateway/{pdl}_{name}/attributes", json.dumps(attributes), main.ha_autodiscovery_prefix)
+    f.publish(client, f"{type}/enedisgateway/{pdl}_{name}/state", str(value), main.ha_autodiscovery_prefix)