import __main__ as app
import sys
import traceback

from models.config import get_version
from models.database import Database
from models.export_mqtt import ExportMqtt
from models.export_home_assistant import HomeAssistant
from models.export_influxdb import ExportInfluxDB
from models.log import Log
from models.query_address import Address
from models.query_contract import Contract
from models.query_daily import Daily
from models.query_detail import Detail
from models.query_status import Status

DB = Database()
LOG = Log()


class Job:
    def __init__(self, usage_point_id=None):
        self.config = app.CONFIG
        self.usage_point_id = usage_point_id
        self.usage_point_config = {}
        self.mqtt_config = self.config.mqtt_config()
        self.home_assistant_config = self.config.home_assistant_config()
        self.influxdb_config = self.config.influxdb_config()

    def job_import_data(self, target=None):
        if app.DB.lock_status():
            return {
                "status": False,
                "notif": "Importation déjà en cours..."
            }
        else:
            DB.lock()
            if self.usage_point_id is None:
                self.usage_points = DB.get_usage_point_all()
            else:
                self.usage_points = [DB.get_usage_point(self.usage_point_id)]
            for self.usage_point_config in self.usage_points:
                self.usage_point_id = self.usage_point_config.usage_point_id
                LOG.log_usage_point_id(self.usage_point_id)
                try:
                    if target == "gateway_status" or target is None:
                        self.get_gateway_status()
                except Exception as e:
                    LOG.error(e)
                    LOG.error(f"Erreur lors de la récupération des information de la passerelle")
                try:
                    if target == "account_status" or target is None:
                        self.get_account_status()
                except Exception as e:
                    LOG.error(e)
                    LOG.error(f"Erreur lors de la récupération du status de votre compte")
                try:
                    if target == "contract" or target is None:
                        self.get_contract()
                except Exception as e:
                    LOG.error(e)
                    LOG.critical(f"Erreur lors de la récupération des information du contract")
                try:
                    if target == "addresses" or target is None:
                        self.get_addresses()
                except Exception as e:
                    LOG.error(e)
                    LOG.error(f"Erreur lors de la récupération de vos coordonnées")
                try:
                    if target == "consumption" or target is None:
                        self.get_consumption()
                except Exception as e:
                    LOG.error(e)
                    LOG.error(f"Erreur lors de la récupération de votre consommation journalière")
                try:
                    if target == "consumption_detail" or target is None:
                        self.get_consumption_detail()
                except Exception as e:
                    LOG.error(e)
                    LOG.error(f"Erreur lors de la récupération de votre consommation détaillé")
                try:
                    if target == "production" or target is None:
                        self.get_production()
                except Exception as e:
                    LOG.error(e)
                    LOG.error(f"Erreur lors de la récupération de votre production journalière")
                try:
                    if target == "production_detail" or target is None:
                        self.get_production_detail()
                except Exception as e:
                    LOG.error(e)
                    LOG.error(f"Erreur lors de la récupération de votre production détaillé")

                try:
                    # #######################################################################################################
                    # # MQTT
                    if "enable" in self.mqtt_config and self.mqtt_config["enable"]:
                        if target == "mqtt" or target is None:
                            ExportMqtt(self.usage_point_id, "consumption").contract()
                            ExportMqtt(self.usage_point_id, "consumption").address()
                            if hasattr(self.usage_point_config, "consumption") and self.usage_point_config.consumption:
                                ExportMqtt(self.usage_point_id, "consumption").daily_annual(
                                    self.usage_point_config.consumption_price_base
                                )
                                ExportMqtt(self.usage_point_id, "consumption").daily_linear(
                                    self.usage_point_config.consumption_price_base
                                )
                            if hasattr(self.usage_point_config, "production") and self.usage_point_config.production:
                                ExportMqtt(self.usage_point_id, "production").daily_annual(
                                    self.usage_point_config.production_price
                                )
                                ExportMqtt(self.usage_point_id, "production").daily_linear(
                                    self.usage_point_config.production_price
                                )
                            if hasattr(self.usage_point_config,
                                       "consumption_detail") and self.usage_point_config.consumption_detail:
                                ExportMqtt(self.usage_point_id, "consumption").detail_annual(
                                    self.usage_point_config.consumption_price_hp,
                                    self.usage_point_config.consumption_price_hc
                                )
                                ExportMqtt(self.usage_point_id, "consumption").detail_linear(
                                    self.usage_point_config.consumption_price_hp,
                                    self.usage_point_config.consumption_price_hc
                                )
                            if hasattr(self.usage_point_config,
                                       "production_detail") and self.usage_point_config.production_detail:
                                ExportMqtt("production").detail_annual(self.usage_point_config.production_price)
                                ExportMqtt("production").detail_linear(self.usage_point_config.production_price)
                except Exception as e:
                    LOG.error(e)
                    LOG.error(f"Erreur lors de l'exportation des données dans MQTT")

                #######################################################################################################
                # HOME ASSISTANT
                try:
                    if "enable" in self.home_assistant_config and self.home_assistant_config["enable"]:
                        if "enable" in self.mqtt_config and self.mqtt_config["enable"]:
                            if target == "home_assistant" or target is None:
                                HomeAssistant(self.usage_point_id).export(
                                    self.usage_point_config.consumption_price_base,
                                    self.usage_point_config.consumption_price_hp,
                                    self.usage_point_config.consumption_price_hc
                                )
                        else:
                            app.LOG.critical("L'export Home Assistant est dépendant de MQTT, "
                                             "merci de configurer MQTT avant d'exporter vos données dans Home Assistant")
                except Exception as e:
                    LOG.error(e)
                    LOG.error(f"Erreur lors de l'exportation des données dans Home Assistant")

                #######################################################################################################
                # INFLUXDB
                try:
                    if "enable" in self.influxdb_config and self.influxdb_config["enable"]:
                        # app.INFLUXDB.purge_influxdb()
                        if target == "influxdb" or target is None:
                            if hasattr(self.usage_point_config, "consumption") and self.usage_point_config.consumption:
                                ExportInfluxDB(self.usage_point_id).daily(
                                    self.usage_point_config.consumption_price_base,
                                )
                            if hasattr(self.usage_point_config, "production") and self.usage_point_config.production:
                                ExportInfluxDB(self.usage_point_id).daily(
                                    self.usage_point_config.production_price,
                                    "production"
                                )
                            if hasattr(self.usage_point_config, "consumption_detail") and self.usage_point_config.consumption_detail:
                                ExportInfluxDB(self.usage_point_id).detail(
                                    self.usage_point_config.consumption_price_hp,
                                    self.usage_point_config.consumption_price_hc
                                )
                            if hasattr(self.usage_point_config, "production_detail") and self.usage_point_config.production_detail:
                                ExportInfluxDB(self.usage_point_id).detail(
                                    self.usage_point_config.production_price,
                                    "production_detail"
                                )
                except Exception as e:
                    traceback.print_exc()
                    LOG.error(e)
<<<<<<< HEAD
                    LOG.error(f"Erreur lors de l'exportation des données dans InfluxDB")
=======
                    LOG.error([
                        f"Erreur lors de l'exportation des données du point de livraison {self.usage_point_config.usage_point_id}",
                        f"Un nouvel essai aura lien dans {app.CYCLE}s"
                    ])
>>>>>>> d8dd5993
            LOG.finish()
            DB.unlock()
            return {
                "status": True,
                "notif": "Importation terminée"
            }

    def header_generate(self):
        return {
            'Content-Type': 'application/json',
            'Authorization': self.usage_point_config.token,
            'call-service': "myelectricaldata",
            'version': get_version()
        }

    def get_gateway_status(self):
        LOG.title(f"[{self.usage_point_config.usage_point_id}] Statut de la passerelle :")
        result = Status(
            headers=self.header_generate(),
        ).ping()
        return result

    def get_account_status(self):
        LOG.title(f"[{self.usage_point_config.usage_point_id}] Check account status :")
        result = Status(
            headers=self.header_generate(),
        ).status(usage_point_id=self.usage_point_config.usage_point_id)
        return result

    def get_contract(self):
        LOG.title(f"[{self.usage_point_config.usage_point_id}] Récupération du contrat :")
        result = Contract(
            headers=self.header_generate(),
            usage_point_id=self.usage_point_config.usage_point_id,
            config=self.usage_point_config
        ).get()
        if "error" in result and result["error"]:
            LOG.error(result["description"])
        return result

    def get_addresses(self):
        LOG.title(f"[{self.usage_point_config.usage_point_id}] Récupération de coordonnées :")
        result = Address(
            headers=self.header_generate(),
            usage_point_id=self.usage_point_config.usage_point_id,
            config=self.usage_point_config
        ).get()
        if "error" in result and result["error"]:
            LOG.error(result["description"])
        return result

    def get_consumption(self):
        result = {}
        if hasattr(self.usage_point_config, "consumption") and self.usage_point_config.consumption:
            LOG.title(f"[{self.usage_point_config.usage_point_id}] Récupération de la consommation journalière :")
            result = Daily(
                headers=self.header_generate(),
                usage_point_id=self.usage_point_config.usage_point_id,
                config=self.usage_point_config,
            ).get()
        return result

    def get_consumption_detail(self):
        result = {}
        if hasattr(self.usage_point_config, "consumption_detail") and self.usage_point_config.consumption_detail:
            LOG.title(f"[{self.usage_point_config.usage_point_id}] Récupération de la consommation détaillé :")
            result = Detail(
                headers=self.header_generate(),
                usage_point_id=self.usage_point_config.usage_point_id,
                config=self.usage_point_config,
            ).get()
        return result

    def get_production(self):
        result = {}
        if hasattr(self.usage_point_config, "production") and self.usage_point_config.production:
            LOG.title(f"[{self.usage_point_config.usage_point_id}] Récupération de la production journalière :")
            result = Daily(
                headers=self.header_generate(),
                usage_point_id=self.usage_point_config.usage_point_id,
                config=self.usage_point_config,
                measure_type="production"
            ).get()
        return result

    def get_production_detail(self):
        result = {}
        if hasattr(self.usage_point_config, "production_detail") and self.usage_point_config.production_detail:
            LOG.title(f"[{self.usage_point_config.usage_point_id}] Récupération de la production détaillé :")
            result = Detail(
                headers=self.header_generate(),
                usage_point_id=self.usage_point_config.usage_point_id,
                config=self.usage_point_config,
                measure_type="production"
            ).get()
        return result

    def home_assistant(self):
        if "enable" in self.home_assistant_config and self.home_assistant_config["enable"]:
            LOG.title(
                f"[{self.usage_point_config.usage_point_id}] Exportation de données dans Home Assistant (via l'auto-discovery MQTT).")
            daily = app.DB.get_daily_all(self.usage_point_id, "consumption")
        return daily

    def influxdb(self):
        result = {}
        if "enable" in self.influxdb_config and self.influxdb_config["enable"]:
            LOG.title(f"[{self.usage_point_config.usage_point_id}] Exportation de données dans InfluxDB.")
        return result
<|MERGE_RESOLUTION|>--- conflicted
+++ resolved
@@ -1,295 +1,288 @@
-import __main__ as app
-import sys
-import traceback
-
-from models.config import get_version
-from models.database import Database
-from models.export_mqtt import ExportMqtt
-from models.export_home_assistant import HomeAssistant
-from models.export_influxdb import ExportInfluxDB
-from models.log import Log
-from models.query_address import Address
-from models.query_contract import Contract
-from models.query_daily import Daily
-from models.query_detail import Detail
-from models.query_status import Status
-
-DB = Database()
-LOG = Log()
-
-
-class Job:
-    def __init__(self, usage_point_id=None):
-        self.config = app.CONFIG
-        self.usage_point_id = usage_point_id
-        self.usage_point_config = {}
-        self.mqtt_config = self.config.mqtt_config()
-        self.home_assistant_config = self.config.home_assistant_config()
-        self.influxdb_config = self.config.influxdb_config()
-
-    def job_import_data(self, target=None):
-        if app.DB.lock_status():
-            return {
-                "status": False,
-                "notif": "Importation déjà en cours..."
-            }
-        else:
-            DB.lock()
-            if self.usage_point_id is None:
-                self.usage_points = DB.get_usage_point_all()
-            else:
-                self.usage_points = [DB.get_usage_point(self.usage_point_id)]
-            for self.usage_point_config in self.usage_points:
-                self.usage_point_id = self.usage_point_config.usage_point_id
-                LOG.log_usage_point_id(self.usage_point_id)
-                try:
-                    if target == "gateway_status" or target is None:
-                        self.get_gateway_status()
-                except Exception as e:
-                    LOG.error(e)
-                    LOG.error(f"Erreur lors de la récupération des information de la passerelle")
-                try:
-                    if target == "account_status" or target is None:
-                        self.get_account_status()
-                except Exception as e:
-                    LOG.error(e)
-                    LOG.error(f"Erreur lors de la récupération du status de votre compte")
-                try:
-                    if target == "contract" or target is None:
-                        self.get_contract()
-                except Exception as e:
-                    LOG.error(e)
-                    LOG.critical(f"Erreur lors de la récupération des information du contract")
-                try:
-                    if target == "addresses" or target is None:
-                        self.get_addresses()
-                except Exception as e:
-                    LOG.error(e)
-                    LOG.error(f"Erreur lors de la récupération de vos coordonnées")
-                try:
-                    if target == "consumption" or target is None:
-                        self.get_consumption()
-                except Exception as e:
-                    LOG.error(e)
-                    LOG.error(f"Erreur lors de la récupération de votre consommation journalière")
-                try:
-                    if target == "consumption_detail" or target is None:
-                        self.get_consumption_detail()
-                except Exception as e:
-                    LOG.error(e)
-                    LOG.error(f"Erreur lors de la récupération de votre consommation détaillé")
-                try:
-                    if target == "production" or target is None:
-                        self.get_production()
-                except Exception as e:
-                    LOG.error(e)
-                    LOG.error(f"Erreur lors de la récupération de votre production journalière")
-                try:
-                    if target == "production_detail" or target is None:
-                        self.get_production_detail()
-                except Exception as e:
-                    LOG.error(e)
-                    LOG.error(f"Erreur lors de la récupération de votre production détaillé")
-
-                try:
-                    # #######################################################################################################
-                    # # MQTT
-                    if "enable" in self.mqtt_config and self.mqtt_config["enable"]:
-                        if target == "mqtt" or target is None:
-                            ExportMqtt(self.usage_point_id, "consumption").contract()
-                            ExportMqtt(self.usage_point_id, "consumption").address()
-                            if hasattr(self.usage_point_config, "consumption") and self.usage_point_config.consumption:
-                                ExportMqtt(self.usage_point_id, "consumption").daily_annual(
-                                    self.usage_point_config.consumption_price_base
-                                )
-                                ExportMqtt(self.usage_point_id, "consumption").daily_linear(
-                                    self.usage_point_config.consumption_price_base
-                                )
-                            if hasattr(self.usage_point_config, "production") and self.usage_point_config.production:
-                                ExportMqtt(self.usage_point_id, "production").daily_annual(
-                                    self.usage_point_config.production_price
-                                )
-                                ExportMqtt(self.usage_point_id, "production").daily_linear(
-                                    self.usage_point_config.production_price
-                                )
-                            if hasattr(self.usage_point_config,
-                                       "consumption_detail") and self.usage_point_config.consumption_detail:
-                                ExportMqtt(self.usage_point_id, "consumption").detail_annual(
-                                    self.usage_point_config.consumption_price_hp,
-                                    self.usage_point_config.consumption_price_hc
-                                )
-                                ExportMqtt(self.usage_point_id, "consumption").detail_linear(
-                                    self.usage_point_config.consumption_price_hp,
-                                    self.usage_point_config.consumption_price_hc
-                                )
-                            if hasattr(self.usage_point_config,
-                                       "production_detail") and self.usage_point_config.production_detail:
-                                ExportMqtt("production").detail_annual(self.usage_point_config.production_price)
-                                ExportMqtt("production").detail_linear(self.usage_point_config.production_price)
-                except Exception as e:
-                    LOG.error(e)
-                    LOG.error(f"Erreur lors de l'exportation des données dans MQTT")
-
-                #######################################################################################################
-                # HOME ASSISTANT
-                try:
-                    if "enable" in self.home_assistant_config and self.home_assistant_config["enable"]:
-                        if "enable" in self.mqtt_config and self.mqtt_config["enable"]:
-                            if target == "home_assistant" or target is None:
-                                HomeAssistant(self.usage_point_id).export(
-                                    self.usage_point_config.consumption_price_base,
-                                    self.usage_point_config.consumption_price_hp,
-                                    self.usage_point_config.consumption_price_hc
-                                )
-                        else:
-                            app.LOG.critical("L'export Home Assistant est dépendant de MQTT, "
-                                             "merci de configurer MQTT avant d'exporter vos données dans Home Assistant")
-                except Exception as e:
-                    LOG.error(e)
-                    LOG.error(f"Erreur lors de l'exportation des données dans Home Assistant")
-
-                #######################################################################################################
-                # INFLUXDB
-                try:
-                    if "enable" in self.influxdb_config and self.influxdb_config["enable"]:
-                        # app.INFLUXDB.purge_influxdb()
-                        if target == "influxdb" or target is None:
-                            if hasattr(self.usage_point_config, "consumption") and self.usage_point_config.consumption:
-                                ExportInfluxDB(self.usage_point_id).daily(
-                                    self.usage_point_config.consumption_price_base,
-                                )
-                            if hasattr(self.usage_point_config, "production") and self.usage_point_config.production:
-                                ExportInfluxDB(self.usage_point_id).daily(
-                                    self.usage_point_config.production_price,
-                                    "production"
-                                )
-                            if hasattr(self.usage_point_config, "consumption_detail") and self.usage_point_config.consumption_detail:
-                                ExportInfluxDB(self.usage_point_id).detail(
-                                    self.usage_point_config.consumption_price_hp,
-                                    self.usage_point_config.consumption_price_hc
-                                )
-                            if hasattr(self.usage_point_config, "production_detail") and self.usage_point_config.production_detail:
-                                ExportInfluxDB(self.usage_point_id).detail(
-                                    self.usage_point_config.production_price,
-                                    "production_detail"
-                                )
-                except Exception as e:
-                    traceback.print_exc()
-                    LOG.error(e)
-<<<<<<< HEAD
-                    LOG.error(f"Erreur lors de l'exportation des données dans InfluxDB")
-=======
-                    LOG.error([
-                        f"Erreur lors de l'exportation des données du point de livraison {self.usage_point_config.usage_point_id}",
-                        f"Un nouvel essai aura lien dans {app.CYCLE}s"
-                    ])
->>>>>>> d8dd5993
-            LOG.finish()
-            DB.unlock()
-            return {
-                "status": True,
-                "notif": "Importation terminée"
-            }
-
-    def header_generate(self):
-        return {
-            'Content-Type': 'application/json',
-            'Authorization': self.usage_point_config.token,
-            'call-service': "myelectricaldata",
-            'version': get_version()
-        }
-
-    def get_gateway_status(self):
-        LOG.title(f"[{self.usage_point_config.usage_point_id}] Statut de la passerelle :")
-        result = Status(
-            headers=self.header_generate(),
-        ).ping()
-        return result
-
-    def get_account_status(self):
-        LOG.title(f"[{self.usage_point_config.usage_point_id}] Check account status :")
-        result = Status(
-            headers=self.header_generate(),
-        ).status(usage_point_id=self.usage_point_config.usage_point_id)
-        return result
-
-    def get_contract(self):
-        LOG.title(f"[{self.usage_point_config.usage_point_id}] Récupération du contrat :")
-        result = Contract(
-            headers=self.header_generate(),
-            usage_point_id=self.usage_point_config.usage_point_id,
-            config=self.usage_point_config
-        ).get()
-        if "error" in result and result["error"]:
-            LOG.error(result["description"])
-        return result
-
-    def get_addresses(self):
-        LOG.title(f"[{self.usage_point_config.usage_point_id}] Récupération de coordonnées :")
-        result = Address(
-            headers=self.header_generate(),
-            usage_point_id=self.usage_point_config.usage_point_id,
-            config=self.usage_point_config
-        ).get()
-        if "error" in result and result["error"]:
-            LOG.error(result["description"])
-        return result
-
-    def get_consumption(self):
-        result = {}
-        if hasattr(self.usage_point_config, "consumption") and self.usage_point_config.consumption:
-            LOG.title(f"[{self.usage_point_config.usage_point_id}] Récupération de la consommation journalière :")
-            result = Daily(
-                headers=self.header_generate(),
-                usage_point_id=self.usage_point_config.usage_point_id,
-                config=self.usage_point_config,
-            ).get()
-        return result
-
-    def get_consumption_detail(self):
-        result = {}
-        if hasattr(self.usage_point_config, "consumption_detail") and self.usage_point_config.consumption_detail:
-            LOG.title(f"[{self.usage_point_config.usage_point_id}] Récupération de la consommation détaillé :")
-            result = Detail(
-                headers=self.header_generate(),
-                usage_point_id=self.usage_point_config.usage_point_id,
-                config=self.usage_point_config,
-            ).get()
-        return result
-
-    def get_production(self):
-        result = {}
-        if hasattr(self.usage_point_config, "production") and self.usage_point_config.production:
-            LOG.title(f"[{self.usage_point_config.usage_point_id}] Récupération de la production journalière :")
-            result = Daily(
-                headers=self.header_generate(),
-                usage_point_id=self.usage_point_config.usage_point_id,
-                config=self.usage_point_config,
-                measure_type="production"
-            ).get()
-        return result
-
-    def get_production_detail(self):
-        result = {}
-        if hasattr(self.usage_point_config, "production_detail") and self.usage_point_config.production_detail:
-            LOG.title(f"[{self.usage_point_config.usage_point_id}] Récupération de la production détaillé :")
-            result = Detail(
-                headers=self.header_generate(),
-                usage_point_id=self.usage_point_config.usage_point_id,
-                config=self.usage_point_config,
-                measure_type="production"
-            ).get()
-        return result
-
-    def home_assistant(self):
-        if "enable" in self.home_assistant_config and self.home_assistant_config["enable"]:
-            LOG.title(
-                f"[{self.usage_point_config.usage_point_id}] Exportation de données dans Home Assistant (via l'auto-discovery MQTT).")
-            daily = app.DB.get_daily_all(self.usage_point_id, "consumption")
-        return daily
-
-    def influxdb(self):
-        result = {}
-        if "enable" in self.influxdb_config and self.influxdb_config["enable"]:
-            LOG.title(f"[{self.usage_point_config.usage_point_id}] Exportation de données dans InfluxDB.")
-        return result
+import __main__ as app
+import sys
+import traceback
+
+from models.config import get_version
+from models.database import Database
+from models.export_mqtt import ExportMqtt
+from models.export_home_assistant import HomeAssistant
+from models.export_influxdb import ExportInfluxDB
+from models.log import Log
+from models.query_address import Address
+from models.query_contract import Contract
+from models.query_daily import Daily
+from models.query_detail import Detail
+from models.query_status import Status
+
+DB = Database()
+LOG = Log()
+
+
+class Job:
+    def __init__(self, usage_point_id=None):
+        self.config = app.CONFIG
+        self.usage_point_id = usage_point_id
+        self.usage_point_config = {}
+        self.mqtt_config = self.config.mqtt_config()
+        self.home_assistant_config = self.config.home_assistant_config()
+        self.influxdb_config = self.config.influxdb_config()
+
+    def job_import_data(self, target=None):
+        if app.DB.lock_status():
+            return {
+                "status": False,
+                "notif": "Importation déjà en cours..."
+            }
+        else:
+            DB.lock()
+            if self.usage_point_id is None:
+                self.usage_points = DB.get_usage_point_all()
+            else:
+                self.usage_points = [DB.get_usage_point(self.usage_point_id)]
+            for self.usage_point_config in self.usage_points:
+                self.usage_point_id = self.usage_point_config.usage_point_id
+                LOG.log_usage_point_id(self.usage_point_id)
+                try:
+                    if target == "gateway_status" or target is None:
+                        self.get_gateway_status()
+                except Exception as e:
+                    LOG.error(e)
+                    LOG.error(f"Erreur lors de la récupération des information de la passerelle")
+                try:
+                    if target == "account_status" or target is None:
+                        self.get_account_status()
+                except Exception as e:
+                    LOG.error(e)
+                    LOG.error(f"Erreur lors de la récupération du status de votre compte")
+                try:
+                    if target == "contract" or target is None:
+                        self.get_contract()
+                except Exception as e:
+                    LOG.error(e)
+                    LOG.critical(f"Erreur lors de la récupération des information du contract")
+                try:
+                    if target == "addresses" or target is None:
+                        self.get_addresses()
+                except Exception as e:
+                    LOG.error(e)
+                    LOG.error(f"Erreur lors de la récupération de vos coordonnées")
+                try:
+                    if target == "consumption" or target is None:
+                        self.get_consumption()
+                except Exception as e:
+                    LOG.error(e)
+                    LOG.error(f"Erreur lors de la récupération de votre consommation journalière")
+                try:
+                    if target == "consumption_detail" or target is None:
+                        self.get_consumption_detail()
+                except Exception as e:
+                    LOG.error(e)
+                    LOG.error(f"Erreur lors de la récupération de votre consommation détaillé")
+                try:
+                    if target == "production" or target is None:
+                        self.get_production()
+                except Exception as e:
+                    LOG.error(e)
+                    LOG.error(f"Erreur lors de la récupération de votre production journalière")
+                try:
+                    if target == "production_detail" or target is None:
+                        self.get_production_detail()
+                except Exception as e:
+                    LOG.error(e)
+                    LOG.error(f"Erreur lors de la récupération de votre production détaillé")
+
+                try:
+                    # #######################################################################################################
+                    # # MQTT
+                    if "enable" in self.mqtt_config and self.mqtt_config["enable"]:
+                        if target == "mqtt" or target is None:
+                            ExportMqtt(self.usage_point_id, "consumption").contract()
+                            ExportMqtt(self.usage_point_id, "consumption").address()
+                            if hasattr(self.usage_point_config, "consumption") and self.usage_point_config.consumption:
+                                ExportMqtt(self.usage_point_id, "consumption").daily_annual(
+                                    self.usage_point_config.consumption_price_base
+                                )
+                                ExportMqtt(self.usage_point_id, "consumption").daily_linear(
+                                    self.usage_point_config.consumption_price_base
+                                )
+                            if hasattr(self.usage_point_config, "production") and self.usage_point_config.production:
+                                ExportMqtt(self.usage_point_id, "production").daily_annual(
+                                    self.usage_point_config.production_price
+                                )
+                                ExportMqtt(self.usage_point_id, "production").daily_linear(
+                                    self.usage_point_config.production_price
+                                )
+                            if hasattr(self.usage_point_config,
+                                       "consumption_detail") and self.usage_point_config.consumption_detail:
+                                ExportMqtt(self.usage_point_id, "consumption").detail_annual(
+                                    self.usage_point_config.consumption_price_hp,
+                                    self.usage_point_config.consumption_price_hc
+                                )
+                                ExportMqtt(self.usage_point_id, "consumption").detail_linear(
+                                    self.usage_point_config.consumption_price_hp,
+                                    self.usage_point_config.consumption_price_hc
+                                )
+                            if hasattr(self.usage_point_config,
+                                       "production_detail") and self.usage_point_config.production_detail:
+                                ExportMqtt("production").detail_annual(self.usage_point_config.production_price)
+                                ExportMqtt("production").detail_linear(self.usage_point_config.production_price)
+                except Exception as e:
+                    LOG.error(e)
+                    LOG.error(f"Erreur lors de l'exportation des données dans MQTT")
+
+                #######################################################################################################
+                # HOME ASSISTANT
+                try:
+                    if "enable" in self.home_assistant_config and self.home_assistant_config["enable"]:
+                        if "enable" in self.mqtt_config and self.mqtt_config["enable"]:
+                            if target == "home_assistant" or target is None:
+                                HomeAssistant(self.usage_point_id).export(
+                                    self.usage_point_config.consumption_price_base,
+                                    self.usage_point_config.consumption_price_hp,
+                                    self.usage_point_config.consumption_price_hc
+                                )
+                        else:
+                            app.LOG.critical("L'export Home Assistant est dépendant de MQTT, "
+                                             "merci de configurer MQTT avant d'exporter vos données dans Home Assistant")
+                except Exception as e:
+                    LOG.error(e)
+                    LOG.error(f"Erreur lors de l'exportation des données dans Home Assistant")
+
+                #######################################################################################################
+                # INFLUXDB
+                try:
+                    if "enable" in self.influxdb_config and self.influxdb_config["enable"]:
+                        # app.INFLUXDB.purge_influxdb()
+                        if target == "influxdb" or target is None:
+                            if hasattr(self.usage_point_config, "consumption") and self.usage_point_config.consumption:
+                                ExportInfluxDB(self.usage_point_id).daily(
+                                    self.usage_point_config.consumption_price_base,
+                                )
+                            if hasattr(self.usage_point_config, "production") and self.usage_point_config.production:
+                                ExportInfluxDB(self.usage_point_id).daily(
+                                    self.usage_point_config.production_price,
+                                    "production"
+                                )
+                            if hasattr(self.usage_point_config, "consumption_detail") and self.usage_point_config.consumption_detail:
+                                ExportInfluxDB(self.usage_point_id).detail(
+                                    self.usage_point_config.consumption_price_hp,
+                                    self.usage_point_config.consumption_price_hc
+                                )
+                            if hasattr(self.usage_point_config, "production_detail") and self.usage_point_config.production_detail:
+                                ExportInfluxDB(self.usage_point_id).detail(
+                                    self.usage_point_config.production_price,
+                                    "production_detail"
+                                )
+                except Exception as e:
+                    traceback.print_exc()
+                    LOG.error(e)
+                    LOG.error(f"Erreur lors de l'exportation des données dans InfluxDB")
+            LOG.finish()
+            DB.unlock()
+            return {
+                "status": True,
+                "notif": "Importation terminée"
+            }
+
+    def header_generate(self):
+        return {
+            'Content-Type': 'application/json',
+            'Authorization': self.usage_point_config.token,
+            'call-service': "myelectricaldata",
+            'version': get_version()
+        }
+
+    def get_gateway_status(self):
+        LOG.title(f"[{self.usage_point_config.usage_point_id}] Statut de la passerelle :")
+        result = Status(
+            headers=self.header_generate(),
+        ).ping()
+        return result
+
+    def get_account_status(self):
+        LOG.title(f"[{self.usage_point_config.usage_point_id}] Check account status :")
+        result = Status(
+            headers=self.header_generate(),
+        ).status(usage_point_id=self.usage_point_config.usage_point_id)
+        return result
+
+    def get_contract(self):
+        LOG.title(f"[{self.usage_point_config.usage_point_id}] Récupération du contrat :")
+        result = Contract(
+            headers=self.header_generate(),
+            usage_point_id=self.usage_point_config.usage_point_id,
+            config=self.usage_point_config
+        ).get()
+        if "error" in result and result["error"]:
+            LOG.error(result["description"])
+        return result
+
+    def get_addresses(self):
+        LOG.title(f"[{self.usage_point_config.usage_point_id}] Récupération des coordonnées :")
+        result = Address(
+            headers=self.header_generate(),
+            usage_point_id=self.usage_point_config.usage_point_id,
+            config=self.usage_point_config
+        ).get()
+        if "error" in result and result["error"]:
+            LOG.error(result["description"])
+        return result
+
+    def get_consumption(self):
+        result = {}
+        if hasattr(self.usage_point_config, "consumption") and self.usage_point_config.consumption:
+            LOG.title(f"[{self.usage_point_config.usage_point_id}] Récupération de la consommation journalière :")
+            result = Daily(
+                headers=self.header_generate(),
+                usage_point_id=self.usage_point_config.usage_point_id,
+                config=self.usage_point_config,
+            ).get()
+        return result
+
+    def get_consumption_detail(self):
+        result = {}
+        if hasattr(self.usage_point_config, "consumption_detail") and self.usage_point_config.consumption_detail:
+            LOG.title(f"[{self.usage_point_config.usage_point_id}] Récupération de la consommation détaillé :")
+            result = Detail(
+                headers=self.header_generate(),
+                usage_point_id=self.usage_point_config.usage_point_id,
+                config=self.usage_point_config,
+            ).get()
+        return result
+
+    def get_production(self):
+        result = {}
+        if hasattr(self.usage_point_config, "production") and self.usage_point_config.production:
+            LOG.title(f"[{self.usage_point_config.usage_point_id}] Récupération de la production journalière :")
+            result = Daily(
+                headers=self.header_generate(),
+                usage_point_id=self.usage_point_config.usage_point_id,
+                config=self.usage_point_config,
+                measure_type="production"
+            ).get()
+        return result
+
+    def get_production_detail(self):
+        result = {}
+        if hasattr(self.usage_point_config, "production_detail") and self.usage_point_config.production_detail:
+            LOG.title(f"[{self.usage_point_config.usage_point_id}] Récupération de la production détaillé :")
+            result = Detail(
+                headers=self.header_generate(),
+                usage_point_id=self.usage_point_config.usage_point_id,
+                config=self.usage_point_config,
+                measure_type="production"
+            ).get()
+        return result
+
+    def home_assistant(self):
+        if "enable" in self.home_assistant_config and self.home_assistant_config["enable"]:
+            LOG.title(
+                f"[{self.usage_point_config.usage_point_id}] Exportation de données dans Home Assistant (via l'auto-discovery MQTT).")
+            daily = app.DB.get_daily_all(self.usage_point_id, "consumption")
+        return daily
+
+    def influxdb(self):
+        result = {}
+        if "enable" in self.influxdb_config and self.influxdb_config["enable"]:
+            LOG.title(f"[{self.usage_point_config.usage_point_id}] Exportation de données dans InfluxDB.")
+        return result